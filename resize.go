/*
Copyright (c) 2012, Jan Schlicht <jan.schlicht@gmail.com>

Permission to use, copy, modify, and/or distribute this software for any purpose
with or without fee is hereby granted, provided that the above copyright notice
and this permission notice appear in all copies.

THE SOFTWARE IS PROVIDED "AS IS" AND THE AUTHOR DISCLAIMS ALL WARRANTIES WITH
REGARD TO THIS SOFTWARE INCLUDING ALL IMPLIED WARRANTIES OF MERCHANTABILITY AND
FITNESS. IN NO EVENT SHALL THE AUTHOR BE LIABLE FOR ANY SPECIAL, DIRECT,
INDIRECT, OR CONSEQUENTIAL DAMAGES OR ANY DAMAGES WHATSOEVER RESULTING FROM LOSS
OF USE, DATA OR PROFITS, WHETHER IN AN ACTION OF CONTRACT, NEGLIGENCE OR OTHER
TORTIOUS ACTION, ARISING OUT OF OR IN CONNECTION WITH THE USE OR PERFORMANCE OF
THIS SOFTWARE.
*/

// Package resize implements various image resizing methods.
//
// The package works with the Image interface described in the image package.
// Various interpolation methods are provided and multiple processors may be
// utilized in the computations.
//
// Example:
//     imgResized := resize.Resize(1000, 0, imgOld, resize.MitchellNetravali)
package resize

import (
	"image"
	"image/color"
	"runtime"
)

// Trans2 is a 2-dimensional linear transformation.
type Trans2 [6]float32

// Apply the transformation to a point (x,y).
func (t *Trans2) Eval(x, y float32) (u, v float32) {
	u = t[0]*x + t[1]*y + t[2]
	v = t[3]*x + t[4]*y + t[5]
	return
}

// Filter can interpolate at points (x,y)
type Filter interface {
	Interpolate(x, y float32) color.RGBA64
}

// InterpolationFunction return a Filter implementation
// that operates on an image. Two factors
// allow to scale the filter kernels in x- and y-direction
// to prevent moire patterns.
type InterpolationFunction func(image.Image, [2]float32) Filter

// Resize an image to new width and height using the interpolation function interp.
// A new image with the given dimensions will be returned.
// If one of the parameters width or height is set to 0, its size will be calculated so that
// the aspect ratio is that of the originating image.
// The resizing algorithm uses channels for parallel computation.
func Resize(width, height uint, img image.Image, interp InterpolationFunction) image.Image {
	oldBounds := img.Bounds()
	oldWidth := float32(oldBounds.Dx())
	oldHeight := float32(oldBounds.Dy())

	scaleX, scaleY := calcFactors(width, height, oldWidth, oldHeight)
	t := Trans2{scaleX, 0, float32(oldBounds.Min.X), 0, scaleY, float32(oldBounds.Min.Y)}

	resizedImg := image.NewRGBA64(image.Rect(0, 0, int(0.7+oldWidth/scaleX), int(0.7+oldHeight/scaleY)))
	b := resizedImg.Bounds()
	adjustX := 0.5 * ((oldWidth-1.0)/scaleX - float32(b.Dx()-1))
	adjustY := 0.5 * ((oldHeight-1.0)/scaleY - float32(b.Dy()-1))

	n := numJobs(b.Dy())
	c := make(chan int, n)
	for i := 0; i < n; i++ {
		go func(b image.Rectangle, c chan int) {
			filter := interp(img, [2]float32{clampFactor(scaleX), clampFactor(scaleY)})
			var u, v float32
			var color color.RGBA64
			for y := b.Min.Y; y < b.Max.Y; y++ {
				for x := b.Min.X; x < b.Max.X; x++ {
<<<<<<< HEAD
					u, v = t.Eval(float32(x), float32(y))
=======
					u, v = t.Eval(float32(x)+adjustX, float32(y)+adjustY)
					//resizedImg.SetRGBA64(x, y, filter.Interpolate(u, v))
>>>>>>> 3d9094eb
					color = filter.Interpolate(u, v)

					i := resizedImg.PixOffset(x, y)
					resizedImg.Pix[i+0] = uint8(color.R >> 8)
					resizedImg.Pix[i+1] = uint8(color.R)
					resizedImg.Pix[i+2] = uint8(color.G >> 8)
					resizedImg.Pix[i+3] = uint8(color.G)
					resizedImg.Pix[i+4] = uint8(color.B >> 8)
					resizedImg.Pix[i+5] = uint8(color.B)
					resizedImg.Pix[i+6] = uint8(color.A >> 8)
					resizedImg.Pix[i+7] = uint8(color.A)
				}
			}
			c <- 1
		}(image.Rect(b.Min.X, b.Min.Y+i*(b.Dy())/n, b.Max.X, b.Min.Y+(i+1)*(b.Dy())/n), c)
	}

	for i := 0; i < n; i++ {
		<-c
	}

	return resizedImg
}

// Calculate scaling factors using old and new image dimensions.
func calcFactors(width, height uint, oldWidth, oldHeight float32) (scaleX, scaleY float32) {
	if width == 0 {
		if height == 0 {
			scaleX = 1.0
			scaleY = 1.0
		} else {
			scaleY = oldHeight / float32(height)
			scaleX = scaleY
		}
	} else {
		scaleX = oldWidth / float32(width)
		if height == 0 {
			scaleY = scaleX
		} else {
			scaleY = oldHeight / float32(height)
		}
	}
	return
}

// Set filter scaling factor to avoid moire patterns.
// This is only useful in case of downscaling (factor>1).
func clampFactor(factor float32) float32 {
	if factor < 1 {
		factor = 1
	}
	return factor
}

// Set number of parallel jobs
// but prevent resize from doing too much work
// if #CPUs > width
func numJobs(d int) (n int) {
	n = runtime.NumCPU()
	if n > d {
		n = d
	}
	return
}<|MERGE_RESOLUTION|>--- conflicted
+++ resolved
@@ -78,12 +78,7 @@
 			var color color.RGBA64
 			for y := b.Min.Y; y < b.Max.Y; y++ {
 				for x := b.Min.X; x < b.Max.X; x++ {
-<<<<<<< HEAD
-					u, v = t.Eval(float32(x), float32(y))
-=======
 					u, v = t.Eval(float32(x)+adjustX, float32(y)+adjustY)
-					//resizedImg.SetRGBA64(x, y, filter.Interpolate(u, v))
->>>>>>> 3d9094eb
 					color = filter.Interpolate(u, v)
 
 					i := resizedImg.PixOffset(x, y)
